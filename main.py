import argparse
import json
import logging
import logging.handlers as handlers
import random
import sys
from pathlib import Path

from src import (Browser, DailySet, Discord, Login, MorePromotions, PunchCards,
                 Redeem, Searches)
from src.constants import VERSION
from src.loggingColoredFormatter import ColoredFormatter

POINTS_COUNTER = 0


def main():
    setupLogging()
    loadedAccounts = setupAccounts()
    for currentAccount in loadedAccounts:
        try:
            executeBot(currentAccount)
        except Exception as e:
            logging.error(f"{e.__class__.__name__}: {e}")


def setupLogging():
    format = "%(asctime)s [%(levelname)s] %(message)s"
    terminalHandler = logging.StreamHandler(sys.stdout)
    terminalHandler.setFormatter(ColoredFormatter(format))

    (Path(__file__).resolve().parent / "logs").mkdir(parents=True, exist_ok=True)

    logging.basicConfig(
        level=logging.INFO,
        format=format,
        handlers=[
            handlers.TimedRotatingFileHandler(
                "logs/activity.log",
                when="midnight",
                interval=1,
                backupCount=2,
                encoding="utf-8",
            ),
            terminalHandler,
        ],
    )


def argumentParser():
    parser = argparse.ArgumentParser(description="Microsoft Rewards Farmer")
    parser.add_argument(
        "-v", "--visible", action="store_true", help="Optional: Visible browser"
    )
    parser.add_argument(
        "-l", "--lang", type=str, default=None, help="Optional: Language (ex: en)"
    )
    parser.add_argument(
        "-g", "--geo", type=str, default=None, help="Optional: Geolocation (ex: US)"
    )
    parser.add_argument(
<<<<<<< HEAD
        "-wh", "--webhook", action="store_true", help="Optional: send a discord webhook message with the summary"
    )
    parser.add_argument(
        "-s", "--shuffle", action="store_true", help="Optional: shuffle the order in which accounts will be farmed on"
    )
    parser.add_argument(
        "-r", "--redeem", action="store_true", help="Optional: auto redeem rewards based on the goal set in the microsoft account"
=======
        "-p",
        "--proxy",
        type=str,
        default=None,
        help="Optional: Global Proxy (ex: http://user:pass@host:port)",
>>>>>>> 66a9a8ba
    )
    return parser.parse_args()


def bannerDisplay():
    farmerBanner = """
    ███╗   ███╗███████╗    ███████╗ █████╗ ██████╗ ███╗   ███╗███████╗██████╗
    ████╗ ████║██╔════╝    ██╔════╝██╔══██╗██╔══██╗████╗ ████║██╔════╝██╔══██╗
    ██╔████╔██║███████╗    █████╗  ███████║██████╔╝██╔████╔██║█████╗  ██████╔╝
    ██║╚██╔╝██║╚════██║    ██╔══╝  ██╔══██║██╔══██╗██║╚██╔╝██║██╔══╝  ██╔══██╗
    ██║ ╚═╝ ██║███████║    ██║     ██║  ██║██║  ██║██║ ╚═╝ ██║███████╗██║  ██║
    ╚═╝     ╚═╝╚══════╝    ╚═╝     ╚═╝  ╚═╝╚═╝  ╚═╝╚═╝     ╚═╝╚══════╝╚═╝  ╚═╝"""
    logging.error(farmerBanner)
    logging.warning(
        f"        by Charles Bel (@charlesbel)               version {VERSION}\n"
    )


def setupAccounts() -> dict:
    accountPath = Path(__file__).resolve().parent / "accounts.json"
    if not accountPath.exists():
        accountPath.write_text(
            json.dumps(
                [{"username": "Your Email", "password": "Your Password"}], indent=4
            ),
            encoding="utf-8",
        )
        noAccountsNotice = """
    [ACCOUNT] Accounts credential file "accounts.json" not found.
    [ACCOUNT] A new file has been created, please edit with your credentials and save.
    """
        logging.warning(noAccountsNotice)
        exit()
    loadedAccounts = json.loads(accountPath.read_text(encoding="utf-8"))

    args = argumentParser()

    if args.shuffle:  
        random.shuffle(loadedAccounts)

    return loadedAccounts


<<<<<<< HEAD
def executeBot(loadedAccounts):
    Discord.check_json()
    
    for currentAccount in loadedAccounts:
        prYellow(
            "********************{ "
            + currentAccount.get("username", "")
            + " }********************"
=======
def executeBot(currentAccount):
    logging.info(
        f'********************{ currentAccount.get("username", "") }********************'
    )
    with Browser(
        mobile=False, account=currentAccount, args=argumentParser()
    ) as desktopBrowser:
        accountPointsCounter = Login(desktopBrowser).login()
        startingPoints = accountPointsCounter
        logging.debug(
            f"[POINTS] You have {desktopBrowser.utils.formatNumber(accountPointsCounter)} points on your account !"
>>>>>>> 66a9a8ba
        )
        DailySet(desktopBrowser).completeDailySet()
        PunchCards(desktopBrowser).completePunchCards()
        MorePromotions(desktopBrowser).completeMorePromotions()
        (
            remainingSearches,
            remainingSearchesM,
        ) = desktopBrowser.utils.getRemainingSearches()
        if remainingSearches != 0:
            accountPointsCounter = Searches(desktopBrowser).bingSearches(
                remainingSearches
            )

        if remainingSearchesM != 0:
            desktopBrowser.closeBrowser()
            with Browser(
                mobile=True, account=currentAccount, args=argumentParser()
            ) as mobileBrowser:
                accountPointsCounter = Login(mobileBrowser).login()
                accountPointsCounter = Searches(mobileBrowser).bingSearches(
                    remainingSearchesM
                )

<<<<<<< HEAD
            if remainingSearchesM != 0:
                desktopBrowser.closeBrowser()
                with Browser(
                    mobile=True, account=currentAccount, args=argumentParser()
                ) as mobileBrowser:
                    accountPointsCounter = Login(mobileBrowser).login()
                    accountPointsCounter = Searches(mobileBrowser).bingSearches(
                        remainingSearchesM
                    )

            prGreen(
                f"[POINTS] You have earned {desktopBrowser.utils.formatNumber(accountPointsCounter - startingPoints)} points today !"
            )
            prGreen(
                f"[POINTS] You are now at {desktopBrowser.utils.formatNumber(accountPointsCounter)} points !\n"
            )
            
            args = argumentParser()
            
            if args.webhook:
                Discord.send_to_webhook(f'`{currentAccount.get("username", "")}` has farmed {accountPointsCounter - startingPoints} points today. Total points: {accountPointsCounter}')
            
            if args.redeem:
                Redeem.auto_redeem(desktopBrowser, currentAccount.get("username", ""), accountPointsCounter, args.webhook)
=======
        logging.debug(
            f"[POINTS] You have earned {desktopBrowser.utils.formatNumber(accountPointsCounter - startingPoints)} points today !"
        )
        logging.debug(
            f"[POINTS] You are now at {desktopBrowser.utils.formatNumber(accountPointsCounter)} points !\n"
        )
>>>>>>> 66a9a8ba


if __name__ == "__main__":
    main()<|MERGE_RESOLUTION|>--- conflicted
+++ resolved
@@ -16,6 +16,7 @@
 
 def main():
     setupLogging()
+    Discord.check_json()
     loadedAccounts = setupAccounts()
     for currentAccount in loadedAccounts:
         try:
@@ -59,7 +60,6 @@
         "-g", "--geo", type=str, default=None, help="Optional: Geolocation (ex: US)"
     )
     parser.add_argument(
-<<<<<<< HEAD
         "-wh", "--webhook", action="store_true", help="Optional: send a discord webhook message with the summary"
     )
     parser.add_argument(
@@ -67,13 +67,13 @@
     )
     parser.add_argument(
         "-r", "--redeem", action="store_true", help="Optional: auto redeem rewards based on the goal set in the microsoft account"
-=======
+    )
+    parser.add_argument(
         "-p",
         "--proxy",
         type=str,
         default=None,
         help="Optional: Global Proxy (ex: http://user:pass@host:port)",
->>>>>>> 66a9a8ba
     )
     return parser.parse_args()
 
@@ -117,16 +117,6 @@
     return loadedAccounts
 
 
-<<<<<<< HEAD
-def executeBot(loadedAccounts):
-    Discord.check_json()
-    
-    for currentAccount in loadedAccounts:
-        prYellow(
-            "********************{ "
-            + currentAccount.get("username", "")
-            + " }********************"
-=======
 def executeBot(currentAccount):
     logging.info(
         f'********************{ currentAccount.get("username", "") }********************'
@@ -138,7 +128,6 @@
         startingPoints = accountPointsCounter
         logging.debug(
             f"[POINTS] You have {desktopBrowser.utils.formatNumber(accountPointsCounter)} points on your account !"
->>>>>>> 66a9a8ba
         )
         DailySet(desktopBrowser).completeDailySet()
         PunchCards(desktopBrowser).completePunchCards()
@@ -162,39 +151,20 @@
                     remainingSearchesM
                 )
 
-<<<<<<< HEAD
-            if remainingSearchesM != 0:
-                desktopBrowser.closeBrowser()
-                with Browser(
-                    mobile=True, account=currentAccount, args=argumentParser()
-                ) as mobileBrowser:
-                    accountPointsCounter = Login(mobileBrowser).login()
-                    accountPointsCounter = Searches(mobileBrowser).bingSearches(
-                        remainingSearchesM
-                    )
-
-            prGreen(
-                f"[POINTS] You have earned {desktopBrowser.utils.formatNumber(accountPointsCounter - startingPoints)} points today !"
-            )
-            prGreen(
-                f"[POINTS] You are now at {desktopBrowser.utils.formatNumber(accountPointsCounter)} points !\n"
-            )
-            
-            args = argumentParser()
-            
-            if args.webhook:
-                Discord.send_to_webhook(f'`{currentAccount.get("username", "")}` has farmed {accountPointsCounter - startingPoints} points today. Total points: {accountPointsCounter}')
-            
-            if args.redeem:
-                Redeem.auto_redeem(desktopBrowser, currentAccount.get("username", ""), accountPointsCounter, args.webhook)
-=======
         logging.debug(
             f"[POINTS] You have earned {desktopBrowser.utils.formatNumber(accountPointsCounter - startingPoints)} points today !"
         )
         logging.debug(
             f"[POINTS] You are now at {desktopBrowser.utils.formatNumber(accountPointsCounter)} points !\n"
         )
->>>>>>> 66a9a8ba
+          
+        args = argumentParser()
+            
+        if args.webhook:
+            Discord.send_to_webhook(f'`{currentAccount.get("username", "")}` has farmed {accountPointsCounter - startingPoints} points today. Total points: {accountPointsCounter}')
+            
+        if args.redeem:
+            Redeem.auto_redeem(desktopBrowser, currentAccount.get("username", ""), accountPointsCounter, args.webhook)
 
 
 if __name__ == "__main__":
