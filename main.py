import argparse
import json
import logging
import logging.handlers as handlers
import random
import sys
from pathlib import Path

from src import (Browser, DailySet, Discord, Login, MorePromotions, PunchCards,
                 Redeem, Searches)
from src.constants import VERSION
from src.loggingColoredFormatter import ColoredFormatter
from src.notifier import Notifier

POINTS_COUNTER = 0


def main():
    setupLogging()
<<<<<<< HEAD
    Discord.check_json()
=======
    args = argumentParser()
    notifier = Notifier(args)
>>>>>>> a5b48307
    loadedAccounts = setupAccounts()
    for currentAccount in loadedAccounts:
        try:
            executeBot(currentAccount, notifier, args)
        except Exception as e:
            logging.exception(f"{e.__class__.__name__}: {e}")


def setupLogging():
    format = "%(asctime)s [%(levelname)s] %(message)s"
    terminalHandler = logging.StreamHandler(sys.stdout)
    terminalHandler.setFormatter(ColoredFormatter(format))

    (Path(__file__).resolve().parent / "logs").mkdir(parents=True, exist_ok=True)

    logging.basicConfig(
        level=logging.INFO,
        format=format,
        handlers=[
            handlers.TimedRotatingFileHandler(
                "logs/activity.log",
                when="midnight",
                interval=1,
                backupCount=2,
                encoding="utf-8",
            ),
            terminalHandler,
        ],
    )


def argumentParser() -> argparse.Namespace:
    parser = argparse.ArgumentParser(description="Microsoft Rewards Farmer")
    parser.add_argument(
        "-v", "--visible", action="store_true", help="Optional: Visible browser"
    )
    parser.add_argument(
        "-l", "--lang", type=str, default=None, help="Optional: Language (ex: en)"
    )
    parser.add_argument(
        "-g", "--geo", type=str, default=None, help="Optional: Geolocation (ex: US)"
    )
    parser.add_argument(
        "-wh", "--webhook", action="store_true", help="Optional: send a discord webhook message with the summary"
    )
    parser.add_argument(
        "-s", "--shuffle", action="store_true", help="Optional: shuffle the order in which accounts will be farmed on"
    )
    parser.add_argument(
        "-r", "--redeem", action="store_true", help="Optional: auto redeem rewards based on the goal set in the microsoft account"
    )
    parser.add_argument(
        "-p",
        "--proxy",
        type=str,
        default=None,
        help="Optional: Global Proxy (ex: http://user:pass@host:port)",
    )
    parser.add_argument(
        "-t",
        "--telegram",
        metavar=("TOKEN", "CHAT_ID"),
        nargs=2,
        type=str,
        default=None,
        help="Optional: Telegram Bot Token and Chat ID (ex: 123456789:ABCdefGhIjKlmNoPQRsTUVwxyZ 123456789)",
    )
    return parser.parse_args()


def bannerDisplay():
    farmerBanner = """
    ███╗   ███╗███████╗    ███████╗ █████╗ ██████╗ ███╗   ███╗███████╗██████╗
    ████╗ ████║██╔════╝    ██╔════╝██╔══██╗██╔══██╗████╗ ████║██╔════╝██╔══██╗
    ██╔████╔██║███████╗    █████╗  ███████║██████╔╝██╔████╔██║█████╗  ██████╔╝
    ██║╚██╔╝██║╚════██║    ██╔══╝  ██╔══██║██╔══██╗██║╚██╔╝██║██╔══╝  ██╔══██╗
    ██║ ╚═╝ ██║███████║    ██║     ██║  ██║██║  ██║██║ ╚═╝ ██║███████╗██║  ██║
    ╚═╝     ╚═╝╚══════╝    ╚═╝     ╚═╝  ╚═╝╚═╝  ╚═╝╚═╝     ╚═╝╚══════╝╚═╝  ╚═╝"""
    logging.error(farmerBanner)
    logging.warning(
        f"        by Charles Bel (@charlesbel)               version {VERSION}\n"
    )


def setupAccounts() -> dict:
    accountPath = Path(__file__).resolve().parent / "accounts.json"
    if not accountPath.exists():
        accountPath.write_text(
            json.dumps(
                [{"username": "Your Email", "password": "Your Password"}], indent=4
            ),
            encoding="utf-8",
        )
        noAccountsNotice = """
    [ACCOUNT] Accounts credential file "accounts.json" not found.
    [ACCOUNT] A new file has been created, please edit with your credentials and save.
    """
        logging.warning(noAccountsNotice)
        exit()
    loadedAccounts = json.loads(accountPath.read_text(encoding="utf-8"))

    args = argumentParser()

    if args.shuffle:
        random.shuffle(loadedAccounts)

    return loadedAccounts


def executeBot(currentAccount, notifier: Notifier, args: argparse.Namespace):
    logging.info(
        f'********************{ currentAccount.get("username", "") }********************'
    )
    with Browser(mobile=False, account=currentAccount, args=args) as desktopBrowser:
        accountPointsCounter = Login(desktopBrowser).login()
        startingPoints = accountPointsCounter
        logging.info(
            f"[POINTS] You have {desktopBrowser.utils.formatNumber(accountPointsCounter)} points on your account !"
        )
        DailySet(desktopBrowser).completeDailySet()
        PunchCards(desktopBrowser).completePunchCards()
        MorePromotions(desktopBrowser).completeMorePromotions()
        (
            remainingSearches,
            remainingSearchesM,
        ) = desktopBrowser.utils.getRemainingSearches()
        if remainingSearches != 0:
            accountPointsCounter = Searches(desktopBrowser).bingSearches(
                remainingSearches
            )

        if remainingSearchesM != 0:
            desktopBrowser.closeBrowser()
            with Browser(
                mobile=True, account=currentAccount, args=args
            ) as mobileBrowser:
                accountPointsCounter = Login(mobileBrowser).login()
                accountPointsCounter = Searches(mobileBrowser).bingSearches(
                    remainingSearchesM
                )

        logging.info(
            f"[POINTS] You have earned {desktopBrowser.utils.formatNumber(accountPointsCounter - startingPoints)} points today !"
        )
        logging.info(
            f"[POINTS] You are now at {desktopBrowser.utils.formatNumber(accountPointsCounter)} points !\n"
        )

<<<<<<< HEAD
        args = argumentParser()

        if args.webhook:
            Discord.send_to_webhook(f'`{currentAccount.get("username", "")}` has farmed {accountPointsCounter - startingPoints} points today. Total points: {accountPointsCounter}')

        if args.redeem:
            Redeem.auto_redeem(desktopBrowser, currentAccount.get("username", ""), args.webhook)
=======
        notifier.send(
            "\n".join(
                [
                    "Microsoft Rewards Farmer",
                    f"Account: {currentAccount.get('username', '')}",
                    f"Points earned today: {desktopBrowser.utils.formatNumber(accountPointsCounter - startingPoints)}",
                    f"Total points: {desktopBrowser.utils.formatNumber(accountPointsCounter)}",
                ]
            )
        )
>>>>>>> a5b48307


if __name__ == "__main__":
    main()<|MERGE_RESOLUTION|>--- conflicted
+++ resolved
@@ -6,8 +6,7 @@
 import sys
 from pathlib import Path
 
-from src import (Browser, DailySet, Discord, Login, MorePromotions, PunchCards,
-                 Redeem, Searches)
+from src import Browser, DailySet, Login, MorePromotions, PunchCards, Searches
 from src.constants import VERSION
 from src.loggingColoredFormatter import ColoredFormatter
 from src.notifier import Notifier
@@ -17,12 +16,8 @@
 
 def main():
     setupLogging()
-<<<<<<< HEAD
-    Discord.check_json()
-=======
     args = argumentParser()
     notifier = Notifier(args)
->>>>>>> a5b48307
     loadedAccounts = setupAccounts()
     for currentAccount in loadedAccounts:
         try:
@@ -64,15 +59,6 @@
     )
     parser.add_argument(
         "-g", "--geo", type=str, default=None, help="Optional: Geolocation (ex: US)"
-    )
-    parser.add_argument(
-        "-wh", "--webhook", action="store_true", help="Optional: send a discord webhook message with the summary"
-    )
-    parser.add_argument(
-        "-s", "--shuffle", action="store_true", help="Optional: shuffle the order in which accounts will be farmed on"
-    )
-    parser.add_argument(
-        "-r", "--redeem", action="store_true", help="Optional: auto redeem rewards based on the goal set in the microsoft account"
     )
     parser.add_argument(
         "-p",
@@ -123,12 +109,7 @@
         logging.warning(noAccountsNotice)
         exit()
     loadedAccounts = json.loads(accountPath.read_text(encoding="utf-8"))
-
-    args = argumentParser()
-
-    if args.shuffle:
-        random.shuffle(loadedAccounts)
-
+    random.shuffle(loadedAccounts)
     return loadedAccounts
 
 
@@ -171,15 +152,6 @@
             f"[POINTS] You are now at {desktopBrowser.utils.formatNumber(accountPointsCounter)} points !\n"
         )
 
-<<<<<<< HEAD
-        args = argumentParser()
-
-        if args.webhook:
-            Discord.send_to_webhook(f'`{currentAccount.get("username", "")}` has farmed {accountPointsCounter - startingPoints} points today. Total points: {accountPointsCounter}')
-
-        if args.redeem:
-            Redeem.auto_redeem(desktopBrowser, currentAccount.get("username", ""), args.webhook)
-=======
         notifier.send(
             "\n".join(
                 [
@@ -190,7 +162,6 @@
                 ]
             )
         )
->>>>>>> a5b48307
 
 
 if __name__ == "__main__":
